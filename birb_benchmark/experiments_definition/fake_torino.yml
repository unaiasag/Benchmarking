--- conflicted
+++ resolved
@@ -1,77 +1,18 @@
-<<<<<<< HEAD
-# Experiments for fake_toronto
-#
-- name: ibm_fake_torino_3q
-  params:
-    backend: "fake_torino"
-    qubits: 3
-    depths: [1, 2, 4, 6, 17, 36, 65, 100, 150, 220]
-    circuits_per_depth: 100
-    shots_per_circuit: 10000
-    percents: [0.5, 0.7, 1.0]
-
-#- name: ibm_fake_torino_4q
-#  params:
-#    backend: "fake_torino"
-#    qubits: 4
-#    depths: [1, 2, 4, 6, 17, 36, 65, 100, 150, 220]
-#    circuits_per_depth: 100
-#    shots_per_circuit: 10000
-#    percents: [0.5, 0.7, 1.0]
-
-#- name: ibm_fake_torino_5q
-#  params:
-#    backend: "fake_torino"
-#    qubits: 5
-#    depths: [1, 2, 4, 6, 17, 36, 65, 100, 150, 220]
-#    circuits_per_depth: 100
-#    shots_per_circuit: 10000
-#    percents: [0.5, 0.7, 1.0]
-
-
-- name: ibm_fake_torino_6q
-  params:
-    backend: "fake_torino"
-    qubits: 6
-    depths: [1, 2, 4, 6, 17, 36, 65, 100, 150, 220]
-    circuits_per_depth: 100
-    shots_per_circuit: 10000
-    percents: [0.5, 0.7, 1.0]
-
-- name: ibm_fake_torino_7q
-  params:
-    backend: "fake_torino"
-    qubits: 7
-    depths: [1, 2, 4, 6, 17, 36, 65, 100, 150, 220]
-    circuits_per_depth: 100
-    shots_per_circuit: 10000
-    percents: [0.5, 0.7, 1.0]
-
-- name: ibm_fake_torino_8q
-  params:
-    backend: "fake_torino"
-    qubits: 8
-    depths: [1, 2, 4, 6, 17, 36, 65, 100, 150, 220]
-    circuits_per_depth: 100
-    shots_per_circuit: 10000
-    percents: [0.5, 0.7, 1.0]
-
-- name: ibm_fake_torino_9q
-  params:
-    backend: "fake_torino"
-    qubits: 9
-    depths: [1, 2, 4, 6, 17, 36, 65, 100, 150, 220]
-    circuits_per_depth: 100
-    shots_per_circuit: 10000
-    percents: [0.5, 0.7, 1.0]
-=======
-
 config:
   user: "david"
   simulation_type: "fake"
   output_path: "experiments_results"
 
 experiments:
+  - name: ibm_fake_torino_3q
+    params:
+      backend: "fake_torino"
+      qubits: 3
+      depths: [1, 2, 4, 6, 17, 36, 65, 100, 150, 220]
+      circuits_per_depth: 100
+      shots_per_circuit: 10000
+      percents: [0.5, 0.7, 1.0]
+
   - name: ibm_fake_torino_4q
     params:
       backend: "fake_torino"
@@ -89,7 +30,6 @@
       circuits_per_depth: 100
       shots_per_circuit: 10000
       percents: [0.5, 0.7, 1.0]
-
 
   - name: ibm_fake_torino_6q
     params:
@@ -125,5 +65,4 @@
       depths: [1, 2, 4, 6, 17, 36, 65, 100, 150, 220]
       circuits_per_depth: 100
       shots_per_circuit: 10000
-      percents: [0.5, 0.7, 1.0]
->>>>>>> efd0eb15
+      percents: [0.5, 0.7, 1.0]