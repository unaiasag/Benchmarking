--- conflicted
+++ resolved
@@ -277,11 +277,7 @@
                        depths, 
                        sim_type, 
                        backend, 
-<<<<<<< HEAD
-                       "DavidUPV", 
-=======
                        user, 
->>>>>>> efd0eb15
                        circuits_per_depth, 
                        shots_per_circuit, 
                        percent)
